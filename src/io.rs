use std::collections::HashMap;
use crate::tracers::Tracer;
use hdf5::{File, Group, H5Type};
use io_logical::verified;
use io_logical::nicer_hdf5;
use io_logical::nicer_hdf5::{H5Read, H5Write};
use crate::Tasks;

use crate::traits::{
    Hydrodynamics,
    Conserved,
};

use crate::physics::{
    ItemizedChange,
};

<<<<<<< HEAD

// ============================================================================
pub trait AssociatedH5Type { type H5Type: H5Type; }
pub trait SynonymForH5Type<T: H5Type + Clone>: AssociatedH5Type<H5Type=T> + Into<T> + From<T> { }
pub trait H5Conserved<T: H5Type + Clone>: Conserved + SynonymForH5Type<T> { }

impl AssociatedH5Type for hydro_iso2d::Conserved { type H5Type = [f64; 3]; }
impl SynonymForH5Type<[f64; 3]> for hydro_iso2d::Conserved {}
impl H5Conserved<[f64; 3]> for hydro_iso2d::Conserved {}

impl AssociatedH5Type for hydro_euler::euler_2d::Conserved { type H5Type = [f64; 4]; }
impl SynonymForH5Type<[f64; 4]> for hydro_euler::euler_2d::Conserved {}
impl H5Conserved<[f64; 4]> for hydro_euler::euler_2d::Conserved {}
=======
use crate::scheme::{
    State,
    BlockSolution,
    BlockData,
};
>>>>>>> f7bc9e3a




// ============================================================================
impl nicer_hdf5::H5Read for Tasks
{
    fn read(group: &Group, name: &str) -> hdf5::Result<Self>
    {
        nicer_hdf5::read_as_keyed_vec(group, name)
    }    
}
impl nicer_hdf5::H5Write for Tasks
{
    fn write(&self, group: &Group, name: &str) -> hdf5::Result<()>
    {
        nicer_hdf5::write_as_keyed_vec(self.clone(), group, name)
    }
}




// ============================================================================
fn write_state<C: Conserved>(group: &Group, state: &State<C>, block_data: &Vec<BlockData<C>>) -> hdf5::Result<()>
{
    type E = kepler_two_body::OrbitalElements;

    let state_group = group.create_group("state")?;
<<<<<<< HEAD
    let cons = state_group.create_group("conserved")?;
    let trcr = state_group.create_group("tracers")?;

    // for (b, u) in block_data.iter().zip(&state.conserved)
    for (i, (u, t)) in state.conserved.iter().zip(state.tracers.iter()).enumerate()
    {
        let b = &block_data[i];
        let gname = format!("0:{:03}-{:03}", b.index.0, b.index.1);
        u.mapv(C::into).write(&cons, &gname)?;
        t.write(&trcr, &gname)?;
=======
    let solution_group = state_group.create_group("solution")?;

    for (b, s) in block_data.iter().zip(&state.solution)
    {
        let block_group = solution_group.create_group(&format!("0:{:03}-{:03}", b.index.0, b.index.1))?;
        s.conserved.write(&block_group, "conserved")?;
        block_group.new_dataset::<ItemizedChange<C>>().create("integrated_source_terms", ())?.write_scalar(&s.integrated_source_terms)?;
        block_group.new_dataset::<ItemizedChange<E>>().create("orbital_elements_change", ())?.write_scalar(&s.orbital_elements_change)?;
>>>>>>> f7bc9e3a
    }
    state.time.write(&state_group, "time")?;
    state.iteration.write(&state_group, "iteration")?;
    Ok(())
}

pub fn read_state<H: Hydrodynamics<Conserved=C>, C: Conserved>(_: &H) -> impl Fn(verified::File) -> hdf5::Result<State<C>>
{
    |file| {
        let file = File::open(file.to_string())?;
        let state_group = file.group("state")?;
<<<<<<< HEAD
        let cons = state_group.group("conserved")?;
        let trcr = state_group.group("tracers")?;
        let mut conserved = Vec::new();
        let mut tracers   = Vec::new();
=======
        let solution_group = state_group.group("solution")?;
        let mut solution = Vec::new();
>>>>>>> f7bc9e3a

        for key in solution_group.member_names()?
        {
            let block_group = solution_group.group(&key)?;
            let s = BlockSolution{
                conserved: ndarray::Array::read(&block_group, "conserved")?.to_shared(),
                integrated_source_terms: block_group.dataset("integrated_source_terms")?.read_scalar()?,
                orbital_elements_change: block_group.dataset("orbital_elements_change")?.read_scalar()?,
            };
            solution.push(s);
        }
        for key in trcr.member_names()?
        {
            let t = trcr.dataset(&key)?.read_raw::<Tracer>()?;
            tracers.push(t);
        }
        let time      = f64::read(&state_group, "time")?;
        let iteration = num::rational::Ratio::<i64>::read(&state_group, "iteration")?;

        let result = State{
            solution: solution,
            time: time,
            iteration: iteration,
            tracers: tracers,
        };
        Ok(result)
    }
}

fn write_tasks(group: &Group, tasks: &Tasks) -> hdf5::Result<()>
{
    tasks.write(group, "tasks")
}

pub fn read_tasks(file: verified::File) -> hdf5::Result<Tasks>
{
    let file = File::open(file.to_string())?;
    Tasks::read(&file, "tasks")
}

fn write_model(group: &Group, model: &HashMap::<String, kind_config::Value>) -> hdf5::Result<()>
{
    kind_config::io::write_to_hdf5(&group.create_group("model")?, &model)
}

pub fn read_model(file: verified::File) -> hdf5::Result<HashMap::<String, kind_config::Value>>
{
    kind_config::io::read_from_hdf5(&File::open(file.to_string())?.group("model")?)
}

pub fn write_time_series<T: H5Type>(filename: &str, time_series: &Vec<T>) -> hdf5::Result<()>
{
    let file = File::create(filename)?;
    time_series.write(&file, "time_series")
}

pub fn read_time_series<T: H5Type>(file: verified::File) -> hdf5::Result<Vec<T>>
{
    let file = File::open(file.to_string())?;
    Vec::<T>::read(&file, "time_series")
}




// ============================================================================
<<<<<<< HEAD
pub fn write_tracer_subset(file: &hdf5::Group, tracers: &Vec<Vec<crate::tracers::Tracer>>, tor: usize) -> Result<(), hdf5::Error>
{
    let subset: Vec<crate::tracers::Tracer> = tracers
        .iter()
        .map(|v| v.iter().filter(|t| t.id % tor == 0))
        .flatten()
        .map(|t| t.clone())
        .collect();
    subset.write(&file, "tracers");
    // file.new_dataset::<crate::tracers::Tracer>().create("tracers", subset.len())?.write(&subset)?;
    Ok(())
}



// ============================================================================
pub fn write_checkpoint<C: H5Conserved<T>, T: H5Type + Clone>(
=======
pub fn write_checkpoint<C: Conserved>(
>>>>>>> f7bc9e3a
    filename: &str,
    state: &State<C>,
    block_data: &Vec<BlockData<C>>,
    model: &HashMap::<String, kind_config::Value>,
    tasks: &Tasks) -> hdf5::Result<()>
{
    let file = File::create(filename)?;

    write_state(&file, &state, block_data)?;
    write_tasks(&file, &tasks)?;
    write_model(&file, &model)?;

    Ok(())
}

pub fn write_tracer_output<C: H5Conserved<T>, T: H5Type + Clone>(
    filename: &str,
    state: &State<C>,
    model: &kind_config::Form) -> Result<(), hdf5::Error>
{
    let file = File::create(filename)?;
    let tracer_output_ratio: f64 = model.get("tor").into();

    write_tracer_subset(&file, &state.tracers, tracer_output_ratio as usize)?;
    state.time.write(&file, "time")?;
    state.iteration.write(&file, "iteration")?;
    // file.new_dataset::<i64>().create("iteration", ())?.write_scalar(&state.iteration.to_integer())?;
    // file.new_dataset::<f64>().create("time"     , ())?.write_scalar(&state.time)?;

    Ok(())
}<|MERGE_RESOLUTION|>--- conflicted
+++ resolved
@@ -1,5 +1,4 @@
 use std::collections::HashMap;
-use crate::tracers::Tracer;
 use hdf5::{File, Group, H5Type};
 use io_logical::verified;
 use io_logical::nicer_hdf5;
@@ -15,27 +14,11 @@
     ItemizedChange,
 };
 
-<<<<<<< HEAD
-
-// ============================================================================
-pub trait AssociatedH5Type { type H5Type: H5Type; }
-pub trait SynonymForH5Type<T: H5Type + Clone>: AssociatedH5Type<H5Type=T> + Into<T> + From<T> { }
-pub trait H5Conserved<T: H5Type + Clone>: Conserved + SynonymForH5Type<T> { }
-
-impl AssociatedH5Type for hydro_iso2d::Conserved { type H5Type = [f64; 3]; }
-impl SynonymForH5Type<[f64; 3]> for hydro_iso2d::Conserved {}
-impl H5Conserved<[f64; 3]> for hydro_iso2d::Conserved {}
-
-impl AssociatedH5Type for hydro_euler::euler_2d::Conserved { type H5Type = [f64; 4]; }
-impl SynonymForH5Type<[f64; 4]> for hydro_euler::euler_2d::Conserved {}
-impl H5Conserved<[f64; 4]> for hydro_euler::euler_2d::Conserved {}
-=======
 use crate::scheme::{
     State,
     BlockSolution,
     BlockData,
 };
->>>>>>> f7bc9e3a
 
 
 
@@ -65,18 +48,6 @@
     type E = kepler_two_body::OrbitalElements;
 
     let state_group = group.create_group("state")?;
-<<<<<<< HEAD
-    let cons = state_group.create_group("conserved")?;
-    let trcr = state_group.create_group("tracers")?;
-
-    // for (b, u) in block_data.iter().zip(&state.conserved)
-    for (i, (u, t)) in state.conserved.iter().zip(state.tracers.iter()).enumerate()
-    {
-        let b = &block_data[i];
-        let gname = format!("0:{:03}-{:03}", b.index.0, b.index.1);
-        u.mapv(C::into).write(&cons, &gname)?;
-        t.write(&trcr, &gname)?;
-=======
     let solution_group = state_group.create_group("solution")?;
 
     for (b, s) in block_data.iter().zip(&state.solution)
@@ -85,7 +56,6 @@
         s.conserved.write(&block_group, "conserved")?;
         block_group.new_dataset::<ItemizedChange<C>>().create("integrated_source_terms", ())?.write_scalar(&s.integrated_source_terms)?;
         block_group.new_dataset::<ItemizedChange<E>>().create("orbital_elements_change", ())?.write_scalar(&s.orbital_elements_change)?;
->>>>>>> f7bc9e3a
     }
     state.time.write(&state_group, "time")?;
     state.iteration.write(&state_group, "iteration")?;
@@ -97,15 +67,8 @@
     |file| {
         let file = File::open(file.to_string())?;
         let state_group = file.group("state")?;
-<<<<<<< HEAD
-        let cons = state_group.group("conserved")?;
-        let trcr = state_group.group("tracers")?;
-        let mut conserved = Vec::new();
-        let mut tracers   = Vec::new();
-=======
         let solution_group = state_group.group("solution")?;
         let mut solution = Vec::new();
->>>>>>> f7bc9e3a
 
         for key in solution_group.member_names()?
         {
@@ -117,11 +80,6 @@
             };
             solution.push(s);
         }
-        for key in trcr.member_names()?
-        {
-            let t = trcr.dataset(&key)?.read_raw::<Tracer>()?;
-            tracers.push(t);
-        }
         let time      = f64::read(&state_group, "time")?;
         let iteration = num::rational::Ratio::<i64>::read(&state_group, "iteration")?;
 
@@ -129,7 +87,6 @@
             solution: solution,
             time: time,
             iteration: iteration,
-            tracers: tracers,
         };
         Ok(result)
     }
@@ -172,27 +129,7 @@
 
 
 // ============================================================================
-<<<<<<< HEAD
-pub fn write_tracer_subset(file: &hdf5::Group, tracers: &Vec<Vec<crate::tracers::Tracer>>, tor: usize) -> Result<(), hdf5::Error>
-{
-    let subset: Vec<crate::tracers::Tracer> = tracers
-        .iter()
-        .map(|v| v.iter().filter(|t| t.id % tor == 0))
-        .flatten()
-        .map(|t| t.clone())
-        .collect();
-    subset.write(&file, "tracers");
-    // file.new_dataset::<crate::tracers::Tracer>().create("tracers", subset.len())?.write(&subset)?;
-    Ok(())
-}
-
-
-
-// ============================================================================
-pub fn write_checkpoint<C: H5Conserved<T>, T: H5Type + Clone>(
-=======
 pub fn write_checkpoint<C: Conserved>(
->>>>>>> f7bc9e3a
     filename: &str,
     state: &State<C>,
     block_data: &Vec<BlockData<C>>,
@@ -206,21 +143,4 @@
     write_model(&file, &model)?;
 
     Ok(())
-}
-
-pub fn write_tracer_output<C: H5Conserved<T>, T: H5Type + Clone>(
-    filename: &str,
-    state: &State<C>,
-    model: &kind_config::Form) -> Result<(), hdf5::Error>
-{
-    let file = File::create(filename)?;
-    let tracer_output_ratio: f64 = model.get("tor").into();
-
-    write_tracer_subset(&file, &state.tracers, tracer_output_ratio as usize)?;
-    state.time.write(&file, "time")?;
-    state.iteration.write(&file, "iteration")?;
-    // file.new_dataset::<i64>().create("iteration", ())?.write_scalar(&state.iteration.to_integer())?;
-    // file.new_dataset::<f64>().create("time"     , ())?.write_scalar(&state.time)?;
-
-    Ok(())
 }