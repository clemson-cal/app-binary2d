--- conflicted
+++ resolved
@@ -43,427 +43,13 @@
     let app = App::parse();
 
     let model = kind_config::Form::new()
-        .item("num_blocks"      , 1      , "Number of blocks per (per direction)")
-        .item("block_size"      , 100    , "Number of grid cells (per direction, per block)")
-        .item("buffer_rate"     , 1e3    , "Rate of damping in the buffer region [orbital frequency @ domain radius]")
-        .item("buffer_scale"    , 1.0    , "Length scale of the buffer transition region [a]")
-        .item("one_body"        , false  , "Collapse the binary to a single body (validation of central potential)")
-        .item("cfl"             , 0.4    , "CFL parameter [~0.3-0.4]")
-        .item("cpi"             , 1.0    , "Checkpoint interval [Orbits]")
-        .item("tsi"             , 0.1    , "Time series interval [Orbits]")
-        .item("domain_radius"   , 24.0   , "Half-size of the domain [a]")
-        .item("mach_number"     , 10.0   , "Orbital Mach number of the disk")
-        .item("nu"              , 0.1    , "Kinematic viscosity [Omega a^2]")
-        .item("plm"             , 1.5    , "PLM parameter theta [1.0, 2.0] (0.0 reverts to PCM)")
-        .item("rk_order"        , 1      , "Runge-Kutta time integration order [1|2|3]")
-        .item("sink_radius"     , 0.05   , "Radius of the sink region [a]")
-        .item("sink_rate"       , 10.0   , "Sink rate to model accretion [Omega]")
-        .item("softening_length", 0.05   , "Gravitational softening length [a]")
-        .item("tfinal"          , 0.0    , "Time at which to stop the simulation [Orbits]")
-        .item("stress_dim"      , 2      , "Viscous stress tensor dimensionality [2:Farris14|3:Corrected]")
-        .item("hydro"           , "iso"  , "Hydrodynamics mode: [iso|euler]")
-        .merge_value_map(&app.restart_model_parameters()?)?
-        .merge_string_args(&app.model_parameters)?;
-
-    let hydro: String = model.get("hydro").into();
-
-    match hydro.as_str() {
-        "iso"   => run(Driver::new(Isothermal::new()), app, model),
-        "euler" => run(Driver::new(Euler::new()), app, model),
-        _       => Err(anyhow::anyhow!("no such hydrodynamics mode '{}'", hydro))
-    }
-}
-
-
-
-
-// ============================================================================
-#[derive(Clap)]
-struct App
-{
-    #[clap(about="Model parameters")]
-    model_parameters: Vec<String>,
-
-    #[clap(short, long, about="Restart file or directory [use latest checkpoint if directory]")]
-    restart: Option<String>,
-
-    #[clap(short, long, about="Output directory [default: data/ or restart directory]")]
-    outdir: Option<String>,
-
-    #[clap(long, default_value="1", about="Number of iterations between side effects")]
-    fold: usize,
-
-    #[clap(long, default_value="1", about="Number of worker threads to use")]
-    threads: usize,
-
-    #[clap(long, about="Whether to parallelize on the tokio runtime [default: message passing]")]
-    tokio: bool,
-}
-
-impl App
-{
-    fn restart_file(&self) -> anyhow::Result<Option<verified::File>>
-    {
-        if let Some(restart) = self.restart.clone() {
-            Ok(Some(verified::file_or_most_recent_matching_in_directory(restart, "chkpt.????.h5")?))
-        } else {
-            Ok(None)
-        }
-    }
-
-    fn restart_rundir(&self) -> anyhow::Result<Option<verified::Directory>>
-    {
-        Ok(self.restart_file()?.map(|f| f.parent()))
-    }
-
-    fn restart_rundir_child(&self, filename: &str) -> anyhow::Result<Option<verified::File>>
-    {
-        if let Some(restart_rundir) = self.restart_rundir()? {
-            Ok(Some(restart_rundir.existing_child(filename)?))
-        } else {
-            Ok(None)
-        }
-    }
-
-    fn output_directory(&self) -> anyhow::Result<verified::Directory>
-    {
-        if let Some(outdir) = self.outdir.clone() {
-            Ok(verified::Directory::require(outdir)?)
-        } else if let Some(restart) = &self.restart_file()? {
-            Ok(restart.parent())
-        } else {
-            Ok(verified::Directory::require("data".into())?)
-        }
-    }
-
-    fn restart_model_parameters(&self) -> anyhow::Result<HashMap<String, kind_config::Value>>
-    {
-        if let Some(restart) = self.restart_file()? {
-            Ok(io::read_model(restart)?)
-        } else {
-            Ok(HashMap::new())
-        }
-    }
-
-    fn compute_units(&self, num_blocks: usize) -> usize
-    {
-        if self.tokio {
-            num_cpus::get_physical().min(self.threads)
-        } else {
-            num_cpus::get_physical().min(num_blocks)
-        }
-    }
-}
-
-
-
-
-// ============================================================================
-#[derive(hdf5::H5Type)]
-#[repr(C)]
-pub struct TimeSeriesSample
-{
-    pub time: f64,
-}
-
-
-
-
-// ============================================================================
-#[derive(Clone, hdf5::H5Type)]
-#[repr(C)]
-pub struct RecurringTask
-{
-    count: usize,
-    next_time: f64,
-}
-
-impl RecurringTask
-{
-    pub fn new() -> Self
-    {
-        Self{
-            count: 0,
-            next_time: 0.0,
-        }
-    }
-    pub fn advance(&mut self, interval: f64)
-    {
-        self.count += 1;
-        self.next_time += interval;
-    }
-}
-
-
-
-
-// ============================================================================
-#[derive(Clone)]
-pub struct Tasks
-{
-    pub write_checkpoint: RecurringTask,
-    pub record_time_sample: RecurringTask,
-
-    pub call_count_this_run: usize,
-    pub tasks_last_performed: Instant,
-}
-
-
-
-
-// ============================================================================
-impl From<Tasks> for Vec<(String, RecurringTask)>
-{
-    fn from(tasks: Tasks) -> Self {
-        vec![
-            ("write_checkpoint".into(), tasks.write_checkpoint),
-            ("record_time_sample".into(), tasks.record_time_sample),
-        ]
-    }
-}
-
-impl From<Vec<(String, RecurringTask)>> for Tasks
-{
-    fn from(a: Vec<(String, RecurringTask)>) -> Tasks {
-        let task_map: HashMap<_, _> = a.into_iter().collect();
-        Tasks {
-            write_checkpoint:   task_map.get("write_checkpoint")  .cloned().unwrap_or_else(RecurringTask::new),
-            record_time_sample: task_map.get("record_time_sample").cloned().unwrap_or_else(RecurringTask::new),
-            call_count_this_run: 0,
-            tasks_last_performed: Instant::now(),
-        }
-    }
-}
-
-
-
-
-// ============================================================================
-impl Tasks
-{
-    fn new() -> Self
-    {
-        Self{
-            write_checkpoint: RecurringTask::new(),
-            record_time_sample: RecurringTask::new(),
-            call_count_this_run: 0,
-            tasks_last_performed: Instant::now(),
-        }
-    }
-
-    fn record_time_sample<C: Conserved>(&mut self,
-        state: &State<C>,
-        time_series: &mut Vec<TimeSeriesSample>,
-        model: &kind_config::Form)
-    {
-        self.record_time_sample.advance(model.get("tsi").into());
-        time_series.push(TimeSeriesSample{time: state.time});
-    }
-
-    fn write_checkpoint<C: io::H5Conserved<T>, T: hdf5::H5Type + Clone>(&mut self,
-        state: &State<C>,
-        time_series: &Vec<TimeSeriesSample>,
-        block_data: &Vec<BlockData<C>>,
-        model: &kind_config::Form,
-        app: &App) -> anyhow::Result<()>
-    {
-        let outdir = app.output_directory()?;
-        let fname_chkpt       = outdir.child(&format!("chkpt.{:04}.h5", self.write_checkpoint.count));
-        let fname_time_series = outdir.child("time_series.h5");
-
-        self.write_checkpoint.advance(model.get("cpi").into());
-
-        println!("write checkpoint {}", fname_chkpt);
-        io::write_checkpoint(&fname_chkpt, &state, &block_data, &model.value_map(), &self)?;
-        io::write_time_series(&fname_time_series, time_series)?;
-
-        Ok(())
-    }
-
-    fn perform<C: io::H5Conserved<T>, T: hdf5::H5Type + Clone>(
-        &mut self,
-        state: &State<C>,
-        time_series: &mut Vec<TimeSeriesSample>,
-        block_data: &Vec<BlockData<C>>,
-        mesh: &Mesh,
-        model: &kind_config::Form,
-        app: &App) -> anyhow::Result<()>
-    {
-        let elapsed     = self.tasks_last_performed.elapsed().as_secs_f64();
-        let mzps        = (mesh.total_zones() as f64) * (app.fold as f64) * 1e-6 / elapsed;
-        let mzps_per_cu = mzps / app.compute_units(block_data.len()) as f64 * i64::from(model.get("rk_order")) as f64;
-
-        self.tasks_last_performed = Instant::now();
-
-        if self.call_count_this_run > 0
-        {
-            println!("[{:05}] orbit={:.3} Mzps={:.2} (per cu-rk={:.2})", state.iteration, state.time / ORBITAL_PERIOD, mzps, mzps_per_cu);
-        }
-
-        if state.time / ORBITAL_PERIOD >= self.record_time_sample.next_time
-        {
-            self.record_time_sample(state, time_series, model);
-        }
-
-        if state.time / ORBITAL_PERIOD >= self.write_checkpoint.next_time
-        {
-            self.write_checkpoint(state, time_series, block_data, model, app)?;
-        }
-
-        self.call_count_this_run += 1;
-        Ok(())
-    }
-}
-
-
-
-
-// ============================================================================
-trait InitialModel: Hydrodynamics
-{
-    fn primitive_at(&self, xy: (f64, f64)) -> Self::Primitive;
-}
-
-
-
-
-// ============================================================================
-impl InitialModel for Isothermal
-{
-<<<<<<< HEAD
-    fn primitive_at(&self, xy: (f64, f64)) -> Self::Primitive
-    {
-        let (x, y) = xy;
-        let r0 = f64::sqrt(x * x + y * y);
-        let ph = f64::sqrt(1.0 / (r0 * r0 + 0.01));
-        let vp = f64::sqrt(ph);
-        let vx = vp * (-y / r0);
-        let vy = vp * ( x / r0);
-        return hydro_iso2d::Primitive(1.0, vx, vy);
-=======
-    State{
-        time: 0.0,
-        iteration: Rational64::new(0, 1),
-        conserved: mesh.block_indexes().iter().map(|&i| initial_conserved(i, mesh)).collect()
->>>>>>> d1772fca
-    }
-}
-
-impl InitialModel for Euler
-{
-    fn primitive_at(&self, _xy: (f64, f64)) -> Self::Primitive
-    {
-        todo!("InitialModel for Euler");
-    }
-}
-
-
-
-
-/**
- * This struct provides functions to construct the core simulation data
- * structures. It is parameterized around System: Hydrodynamics and a Model:
- * InitialModel.
- */
-struct Driver<System: Hydrodynamics + InitialModel>
-{
-    system: System,
-}
-
-impl<System: Hydrodynamics + InitialModel> Driver<System>
-{
-    fn new(system: System) -> Self
-    {
-        Self{system: system}
-    }
-    fn initial_conserved(&self, block_index: BlockIndex, mesh: &Mesh) -> ArcArray<System::Conserved, Ix2>
-    {
-        mesh.cell_centers(block_index)
-            .mapv(|x| self.system.primitive_at(x))
-            .mapv(|p| self.system.to_conserved(p))
-            .to_shared()
-    }
-    fn initial_state(&self, mesh: &Mesh) -> State<System::Conserved>
-    {
-        State{
-            time: 0.0,
-            iteration: Rational64::new(0, 1),
-            conserved: mesh.block_indexes().iter().map(|&i| self.initial_conserved(i, mesh)).collect()
-        } 
-    }
-    fn initial_time_series(&self) -> Vec<TimeSeriesSample>
-    {
-        Vec::new()
-    }
-    fn block_data(&self, mesh: &Mesh) -> Vec<BlockData<System::Conserved>>
-    {
-        mesh.block_indexes().iter().map(|&block_index| {
-            BlockData{
-                cell_centers:      mesh.cell_centers(block_index).to_shared(),
-                face_centers_x:    mesh.face_centers_x(block_index).to_shared(),
-                face_centers_y:    mesh.face_centers_y(block_index).to_shared(),
-                initial_conserved: self.initial_conserved(block_index, &mesh).to_shared(),
-                index: block_index,
-            }
-        }).collect()
-    }
-}
-
-
-
-
-// ============================================================================
-fn create_solver(model: &kind_config::Form) -> Solver
-{
-    let one_body: bool = model.get("one_body").into();
-
-    Solver{
-        buffer_rate:      model.get("buffer_rate").into(),
-        buffer_scale:     model.get("buffer_scale").into(),
-        cfl:              model.get("cfl").into(),
-        domain_radius:    model.get("domain_radius").into(),
-        mach_number:      model.get("mach_number").into(),
-        nu:               model.get("nu").into(),
-        plm:              model.get("plm").into(),
-        rk_order:         model.get("rk_order").into(),
-        sink_radius:      model.get("sink_radius").into(),
-        sink_rate:        model.get("sink_rate").into(),
-        softening_length: model.get("softening_length").into(),
-        orbital_elements: kepler_two_body::OrbitalElements(if one_body {1e-9} else {1.0}, 1.0, 1.0, 0.0),
-    }
-}
-
-fn create_mesh(model: &kind_config::Form) -> Mesh
-{
-    Mesh{
-        num_blocks: i64::from(model.get("num_blocks")) as usize,
-        block_size: i64::from(model.get("block_size")) as usize,
-        domain_radius: model.get("domain_radius").into(),
-    }
-}
-
-
-
-
-// ============================================================================
-fn run<S, C, T>(driver: Driver<S>, app: App, model: kind_config::Form) -> anyhow::Result<()>
-    where
-    S: 'static + Hydrodynamics<Conserved=C> + InitialModel,
-    C: io::H5Conserved<T>,
-    T: hdf5::H5Type + Clone
-{
-<<<<<<< HEAD
-=======
-    let _silence_hdf5_errors = hdf5::silence_errors();
-    let app = App::parse();
-
-    let model = kind_config::Form::new()
         .item("block_size"      , 256    , "Number of grid cells (per direction, per block)")
         .item("buffer_rate"     , 1e3    , "Rate of damping in the buffer region [orbital frequency @ domain radius]")
         .item("buffer_scale"    , 1.0    , "Length scale of the buffer transition region [a]")
         .item("cfl"             , 0.5    , "CFL parameter [~0.4-0.7]")
         .item("cpi"             , 1.0    , "Checkpoint interval [Orbits]")
         .item("domain_radius"   , 6.0    , "Half-size of the domain [a]")
+        .item("hydro"           , "iso"  , "Hydrodynamics mode: [iso|euler]")
         .item("mach_number"     , 10.0   , "Orbital Mach number of the disk")
         .item("nu"              , 0.1    , "Kinematic viscosity [Omega a^2]")
         .item("num_blocks"      , 1      , "Number of blocks per (per direction)")
@@ -479,7 +65,386 @@
         .merge_value_map_freezing(&app.restart_model_parameters()?, &vec!["num_blocks", "block_size", "one_body", "domain_radius"])?
         .merge_string_args(&app.model_parameters)?;
 
->>>>>>> d1772fca
+    let hydro: String = model.get("hydro").into();
+
+    match hydro.as_str() {
+        "iso"   => run(Driver::new(Isothermal::new()), app, model),
+        "euler" => run(Driver::new(Euler::new()), app, model),
+        _       => Err(anyhow::anyhow!("no such hydrodynamics mode '{}'", hydro))
+    }
+}
+
+
+
+
+// ============================================================================
+#[derive(Clap)]
+struct App
+{
+    #[clap(about="Model parameters")]
+    model_parameters: Vec<String>,
+
+    #[clap(short, long, about="Restart file or directory [use latest checkpoint if directory]")]
+    restart: Option<String>,
+
+    #[clap(short, long, about="Output directory [default: data/ or restart directory]")]
+    outdir: Option<String>,
+
+    #[clap(long, default_value="1", about="Number of iterations between side effects")]
+    fold: usize,
+
+    #[clap(long, default_value="1", about="Number of worker threads to use")]
+    threads: usize,
+
+    #[clap(long, about="Whether to parallelize on the tokio runtime [default: message passing]")]
+    tokio: bool,
+}
+
+impl App
+{
+    fn restart_file(&self) -> anyhow::Result<Option<verified::File>>
+    {
+        if let Some(restart) = self.restart.clone() {
+            Ok(Some(verified::file_or_most_recent_matching_in_directory(restart, "chkpt.????.h5")?))
+        } else {
+            Ok(None)
+        }
+    }
+
+    fn restart_rundir(&self) -> anyhow::Result<Option<verified::Directory>>
+    {
+        Ok(self.restart_file()?.map(|f| f.parent()))
+    }
+
+    fn restart_rundir_child(&self, filename: &str) -> anyhow::Result<Option<verified::File>>
+    {
+        if let Some(restart_rundir) = self.restart_rundir()? {
+            Ok(Some(restart_rundir.existing_child(filename)?))
+        } else {
+            Ok(None)
+        }
+    }
+
+    fn output_directory(&self) -> anyhow::Result<verified::Directory>
+    {
+        if let Some(outdir) = self.outdir.clone() {
+            Ok(verified::Directory::require(outdir)?)
+        } else if let Some(restart) = &self.restart_file()? {
+            Ok(restart.parent())
+        } else {
+            Ok(verified::Directory::require("data".into())?)
+        }
+    }
+
+    fn restart_model_parameters(&self) -> anyhow::Result<HashMap<String, kind_config::Value>>
+    {
+        if let Some(restart) = self.restart_file()? {
+            Ok(io::read_model(restart)?)
+        } else {
+            Ok(HashMap::new())
+        }
+    }
+
+    fn compute_units(&self, num_blocks: usize) -> usize
+    {
+        if self.tokio {
+            num_cpus::get_physical().min(self.threads)
+        } else {
+            num_cpus::get_physical().min(num_blocks)
+        }
+    }
+}
+
+
+
+
+// ============================================================================
+#[derive(hdf5::H5Type)]
+#[repr(C)]
+pub struct TimeSeriesSample
+{
+    pub time: f64,
+}
+
+
+
+
+// ============================================================================
+#[derive(Clone, hdf5::H5Type)]
+#[repr(C)]
+pub struct RecurringTask
+{
+    count: usize,
+    next_time: f64,
+}
+
+impl RecurringTask
+{
+    pub fn new() -> Self
+    {
+        Self{
+            count: 0,
+            next_time: 0.0,
+        }
+    }
+    pub fn advance(&mut self, interval: f64)
+    {
+        self.count += 1;
+        self.next_time += interval;
+    }
+}
+
+
+
+
+// ============================================================================
+#[derive(Clone)]
+pub struct Tasks
+{
+    pub write_checkpoint: RecurringTask,
+    pub record_time_sample: RecurringTask,
+
+    pub call_count_this_run: usize,
+    pub tasks_last_performed: Instant,
+}
+
+
+
+
+// ============================================================================
+impl From<Tasks> for Vec<(String, RecurringTask)>
+{
+    fn from(tasks: Tasks) -> Self {
+        vec![
+            ("write_checkpoint".into(), tasks.write_checkpoint),
+            ("record_time_sample".into(), tasks.record_time_sample),
+        ]
+    }
+}
+
+impl From<Vec<(String, RecurringTask)>> for Tasks
+{
+    fn from(a: Vec<(String, RecurringTask)>) -> Tasks {
+        let task_map: HashMap<_, _> = a.into_iter().collect();
+        Tasks {
+            write_checkpoint:   task_map.get("write_checkpoint")  .cloned().unwrap_or_else(RecurringTask::new),
+            record_time_sample: task_map.get("record_time_sample").cloned().unwrap_or_else(RecurringTask::new),
+            call_count_this_run: 0,
+            tasks_last_performed: Instant::now(),
+        }
+    }
+}
+
+
+
+
+// ============================================================================
+impl Tasks
+{
+    fn new() -> Self
+    {
+        Self{
+            write_checkpoint: RecurringTask::new(),
+            record_time_sample: RecurringTask::new(),
+            call_count_this_run: 0,
+            tasks_last_performed: Instant::now(),
+        }
+    }
+
+    fn record_time_sample<C: Conserved>(&mut self,
+        state: &State<C>,
+        time_series: &mut Vec<TimeSeriesSample>,
+        model: &kind_config::Form)
+    {
+        self.record_time_sample.advance(model.get("tsi").into());
+        time_series.push(TimeSeriesSample{time: state.time});
+    }
+
+    fn write_checkpoint<C: io::H5Conserved<T>, T: hdf5::H5Type + Clone>(&mut self,
+        state: &State<C>,
+        time_series: &Vec<TimeSeriesSample>,
+        block_data: &Vec<BlockData<C>>,
+        model: &kind_config::Form,
+        app: &App) -> anyhow::Result<()>
+    {
+        let outdir = app.output_directory()?;
+        let fname_chkpt       = outdir.child(&format!("chkpt.{:04}.h5", self.write_checkpoint.count));
+        let fname_time_series = outdir.child("time_series.h5");
+
+        self.write_checkpoint.advance(model.get("cpi").into());
+
+        println!("write checkpoint {}", fname_chkpt);
+        io::write_checkpoint(&fname_chkpt, &state, &block_data, &model.value_map(), &self)?;
+        io::write_time_series(&fname_time_series, time_series)?;
+
+        Ok(())
+    }
+
+    fn perform<C: io::H5Conserved<T>, T: hdf5::H5Type + Clone>(
+        &mut self,
+        state: &State<C>,
+        time_series: &mut Vec<TimeSeriesSample>,
+        block_data: &Vec<BlockData<C>>,
+        mesh: &Mesh,
+        model: &kind_config::Form,
+        app: &App) -> anyhow::Result<()>
+    {
+        let elapsed     = self.tasks_last_performed.elapsed().as_secs_f64();
+        let mzps        = (mesh.total_zones() as f64) * (app.fold as f64) * 1e-6 / elapsed;
+        let mzps_per_cu = mzps / app.compute_units(block_data.len()) as f64 * i64::from(model.get("rk_order")) as f64;
+
+        self.tasks_last_performed = Instant::now();
+
+        if self.call_count_this_run > 0
+        {
+            println!("[{:05}] orbit={:.3} Mzps={:.2} (per cu-rk={:.2})", state.iteration, state.time / ORBITAL_PERIOD, mzps, mzps_per_cu);
+        }
+
+        if state.time / ORBITAL_PERIOD >= self.record_time_sample.next_time
+        {
+            self.record_time_sample(state, time_series, model);
+        }
+
+        if state.time / ORBITAL_PERIOD >= self.write_checkpoint.next_time
+        {
+            self.write_checkpoint(state, time_series, block_data, model, app)?;
+        }
+
+        self.call_count_this_run += 1;
+        Ok(())
+    }
+}
+
+
+
+
+// ============================================================================
+trait InitialModel: Hydrodynamics
+{
+    fn primitive_at(&self, xy: (f64, f64)) -> Self::Primitive;
+}
+
+
+
+
+// ============================================================================
+impl InitialModel for Isothermal
+{
+    fn primitive_at(&self, xy: (f64, f64)) -> Self::Primitive
+    {
+        let (x, y) = xy;
+        let r0 = f64::sqrt(x * x + y * y);
+        let ph = f64::sqrt(1.0 / (r0 * r0 + 0.01));
+        let vp = f64::sqrt(ph);
+        let vx = vp * (-y / r0);
+        let vy = vp * ( x / r0);
+        return hydro_iso2d::Primitive(1.0, vx, vy);
+    }
+}
+
+impl InitialModel for Euler
+{
+    fn primitive_at(&self, _xy: (f64, f64)) -> Self::Primitive
+    {
+        todo!("InitialModel for Euler");
+    }
+}
+
+
+
+
+/**
+ * This struct provides functions to construct the core simulation data
+ * structures. It is parameterized around System: Hydrodynamics and a Model:
+ * InitialModel.
+ */
+struct Driver<System: Hydrodynamics + InitialModel>
+{
+    system: System,
+}
+
+impl<System: Hydrodynamics + InitialModel> Driver<System>
+{
+    fn new(system: System) -> Self
+    {
+        Self{system: system}
+    }
+    fn initial_conserved(&self, block_index: BlockIndex, mesh: &Mesh) -> ArcArray<System::Conserved, Ix2>
+    {
+        mesh.cell_centers(block_index)
+            .mapv(|x| self.system.primitive_at(x))
+            .mapv(|p| self.system.to_conserved(p))
+            .to_shared()
+    }
+    fn initial_state(&self, mesh: &Mesh) -> State<System::Conserved>
+    {
+        State{
+            time: 0.0,
+            iteration: Rational64::new(0, 1),
+            conserved: mesh.block_indexes().iter().map(|&i| self.initial_conserved(i, mesh)).collect()
+        } 
+    }
+    fn initial_time_series(&self) -> Vec<TimeSeriesSample>
+    {
+        Vec::new()
+    }
+    fn block_data(&self, mesh: &Mesh) -> Vec<BlockData<System::Conserved>>
+    {
+        mesh.block_indexes().iter().map(|&block_index| {
+            BlockData{
+                cell_centers:      mesh.cell_centers(block_index).to_shared(),
+                face_centers_x:    mesh.face_centers_x(block_index).to_shared(),
+                face_centers_y:    mesh.face_centers_y(block_index).to_shared(),
+                initial_conserved: self.initial_conserved(block_index, &mesh).to_shared(),
+                index: block_index,
+            }
+        }).collect()
+    }
+}
+
+
+
+
+// ============================================================================
+fn create_solver(model: &kind_config::Form) -> Solver
+{
+    let one_body: bool = model.get("one_body").into();
+
+    Solver{
+        buffer_rate:      model.get("buffer_rate").into(),
+        buffer_scale:     model.get("buffer_scale").into(),
+        cfl:              model.get("cfl").into(),
+        domain_radius:    model.get("domain_radius").into(),
+        mach_number:      model.get("mach_number").into(),
+        nu:               model.get("nu").into(),
+        plm:              model.get("plm").into(),
+        rk_order:         model.get("rk_order").into(),
+        sink_radius:      model.get("sink_radius").into(),
+        sink_rate:        model.get("sink_rate").into(),
+        softening_length: model.get("softening_length").into(),
+        orbital_elements: kepler_two_body::OrbitalElements(if one_body {1e-9} else {1.0}, 1.0, 1.0, 0.0),
+    }
+}
+
+fn create_mesh(model: &kind_config::Form) -> Mesh
+{
+    Mesh{
+        num_blocks: i64::from(model.get("num_blocks")) as usize,
+        block_size: i64::from(model.get("block_size")) as usize,
+        domain_radius: model.get("domain_radius").into(),
+    }
+}
+
+
+
+
+// ============================================================================
+fn run<S, C, T>(driver: Driver<S>, app: App, model: kind_config::Form) -> anyhow::Result<()>
+    where
+    S: 'static + Hydrodynamics<Conserved=C> + InitialModel,
+    C: io::H5Conserved<T>,
+    T: hdf5::H5Type + Clone
+{
     let solver     = create_solver(&model);
     let mesh       = create_mesh(&model);
     let block_data = driver.block_data(&mesh);
