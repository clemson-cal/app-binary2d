/**
 * @brief      Code to solve gas-driven binary evolution
 *
 *
 * @copyright  Jonathan Zrake, Clemson University (2020)
 *
 */




// ============================================================================
mod io;
mod mesh;
mod scheme;
mod traits;
mod physics;
<<<<<<< HEAD
mod tracers;
=======
mod disks;

>>>>>>> 08a66724
static ORBITAL_PERIOD: f64 = 2.0 * std::f64::consts::PI;
static VERSION_AND_BUILD: &str = git_version::git_version!(
    prefix=concat!("v", env!("CARGO_PKG_VERSION"), " "));

use std::time::Instant;
use std::collections::HashMap;
use std::sync::Arc;
use num::rational::Rational64;
use clap::Clap;
use kind_config;
use io_logical::verified;

use traits::{
    Hydrodynamics,
    Conserved,
};

use physics::{
    Euler,
    ItemizedChange,
    Isothermal,
    Solver,
};

use mesh::{
    Mesh,
    BlockIndex,
};

use scheme::{
    State,
    BlockSolution,
    BlockData,
};

use tracers::*;




// ============================================================================
fn main() -> anyhow::Result<()>
{
    let _silence_hdf5_errors = hdf5::silence_errors();
    let app = App::parse();

    let parameters_not_to_supercede_on_restart = vec![
        "block_size",
        "disk_mass",
        "disk_radius",
        "disk_width",
        "domain_radius",
        "eccentricity",
        "hydro",
        "mass_ratio",
        "num_blocks",
        "one_body",
    ];

    let model = kind_config::Form::new()
        .item("block_size"      , 256    , "Number of grid cells (per direction, per block)")
        .item("buffer_rate"     , 1e3    , "Rate of damping in the buffer region [orbital frequency @ domain radius]")
        .item("buffer_scale"    , 1.0    , "Length scale of the buffer transition region [a]")
        .item("cfl"             , 0.4    , "CFL parameter [~0.4-0.7]")
        .item("cpi"             , 1.0    , "Checkpoint interval [Orbits]")
        .item("disk_mass"       , 1e-3   , "Total disk mass")
        .item("disk_radius"     , 3.0    , "Disk truncation radius (model-dependent)")
        .item("disk_width"      , 1.5    , "Disk width (model-dependent)")
        .item("domain_radius"   , 6.0    , "Half-size of the domain [a]")
        .item("eccentricity"    , 0.0    , "Orbital eccentricity")
        .item("hydro"           , "iso"  , "Hydrodynamics mode: [iso|euler]")
        .item("lambda"          , 0.0    , "Bulk viscosity [Omega a^2] (Farris14:lambda=-nu/3; div3d.v=0:lambda=2nu/3")
        .item("mach_number"     , 10.0   , "Orbital Mach number of the disk")
        .item("mass_ratio"      , 1.0    , "Binary mass ratio (M2 / M1)")
        .item("nu"              , 0.001  , "Shear viscosity [Omega a^2]")
        .item("num_blocks"      , 1      , "Number of blocks per (per direction)")
        .item("num_tracers"     , 0      , "Number of tracers per block")
        .item("one_body"        , false  , "Collapse the binary to a single body (validation of central potential)")
        .item("plm"             , 1.5    , "PLM parameter theta [1.0, 2.0] (0.0 reverts to PCM)")
        .item("rk_order"        , 2      , "Runge-Kutta time integration order [1|2|3]")
        .item("sink_radius"     , 0.05   , "Radius of the sink region [a]")
        .item("sink_rate"       , 10.0   , "Sink rate to model accretion [Omega]")
        .item("softening_length", 0.05   , "Gravitational softening length [a]")
        .item("tfinal"          , 0.0    , "Time at which to stop the simulation [Orbits]")
        .item("toi"             , 1.0    , "Tracer output interval [Orbits]")
        .item("tor"             , 1.0    , "Tracer output ratio")
        .item("tsi"             , 0.1    , "Time series interval [Orbits]")
        .merge_value_map_freezing(&app.restart_model_parameters()?, &parameters_not_to_supercede_on_restart)?
        .merge_string_args(&app.model_parameters)?;

    let hydro: String = model.get("hydro").into();

    match hydro.as_str() {
        "iso"   => run(Driver::new(Isothermal::new()), app, model),
        "euler" => run(Driver::new(Euler::new()), app, model),
        _       => Err(anyhow::anyhow!("no such hydrodynamics mode '{}'", hydro))
    }
}




// ============================================================================
#[derive(Clap)]
#[clap(version=VERSION_AND_BUILD, author=clap::crate_authors!(", "))]
struct App
{
    #[clap(about="Model parameters")]
    model_parameters: Vec<String>,

    #[clap(short, long, about="Restart file or directory [use latest checkpoint if directory]")]
    restart: Option<String>,

    #[clap(short, long, about="Output directory [default: data/ or restart directory]")]
    outdir: Option<String>,

    #[clap(long, default_value="1", about="Number of iterations between side effects")]
    fold: usize,

    #[clap(long, default_value="1", about="Number of worker threads to use")]
    threads: usize,

    #[clap(long, about="Parallelize on the tokio runtime [default: message passing]")]
    tokio: bool,

    #[clap(long, about="Do flux communication even if it's not needed [benchmarking]")]
    flux_comm: bool,

    #[clap(long, about="Truncate an existing time series file in the output directory")]
    truncate: bool,
}

impl App
{
    fn restart_file(&self) -> anyhow::Result<Option<verified::File>>
    {
        if let Some(restart) = self.restart.clone() {
            Ok(Some(verified::file_or_most_recent_matching_in_directory(restart, "chkpt.????.h5")?))
        } else {
            Ok(None)
        }
    }

    fn output_rundir_child(&self, filename: &str) -> anyhow::Result<Option<verified::File>>
    {
        if let Ok(file) = self.output_directory()?.existing_child(filename) {
            Ok(Some(file))
        } else {
            Ok(None)
        }
    }

    fn output_directory(&self) -> anyhow::Result<verified::Directory>
    {
        if let Some(outdir) = self.outdir.clone() {
            Ok(verified::Directory::require(outdir)?)
        } else if let Some(restart) = &self.restart_file()? {
            Ok(restart.parent())
        } else {
            Ok(verified::Directory::require("data".into())?)
        }
    }

    fn restart_model_parameters(&self) -> anyhow::Result<HashMap<String, kind_config::Value>>
    {
        if let Some(restart) = self.restart_file()? {
            Ok(io::read_model(restart)?)
        } else {
            Ok(HashMap::new())
        }
    }

    fn compute_units(&self, num_blocks: usize) -> usize
    {
        if self.tokio {
            num_cpus::get_physical().min(self.threads)
        } else {
            num_cpus::get_physical().min(num_blocks)
        }
    }
}




// ============================================================================
#[derive(hdf5::H5Type)]
#[repr(C)]
pub struct TimeSeriesSample<C: Conserved>
{
    pub time: f64,
    pub integrated_source_terms: ItemizedChange<C>,
    pub orbital_elements_change: ItemizedChange<kepler_two_body::OrbitalElements>,
}




// ============================================================================
#[derive(Clone, hdf5::H5Type)]
#[repr(C)]
pub struct RecurringTask
{
    count: usize,
    next_time: f64,
}

impl RecurringTask
{
    pub fn new() -> Self
    {
        Self{
            count: 0,
            next_time: 0.0,
        }
    }
    pub fn advance(&mut self, interval: f64)
    {
        self.count += 1;
        self.next_time += interval;
    }
}




// ============================================================================
#[derive(Clone)]
pub struct Tasks
{
    pub write_checkpoint: RecurringTask,
    pub record_time_sample: RecurringTask,
    pub write_tracer_output: RecurringTask,

    pub call_count_this_run: usize,
    pub tasks_last_performed: Instant,
}




// ============================================================================
impl From<Tasks> for Vec<(String, RecurringTask)>
{
    fn from(tasks: Tasks) -> Self {
        vec![
            ("write_checkpoint".into(), tasks.write_checkpoint),
            ("record_time_sample".into(), tasks.record_time_sample),
            ("write_tracer_output".into(), tasks.write_tracer_output),
        ]
    }
}

impl From<Vec<(String, RecurringTask)>> for Tasks
{
    fn from(a: Vec<(String, RecurringTask)>) -> Tasks {
        let task_map: HashMap<_, _> = a.into_iter().collect();
        Tasks {
            write_checkpoint:    task_map.get("write_checkpoint")  .cloned().unwrap_or_else(RecurringTask::new),
            record_time_sample:  task_map.get("record_time_sample").cloned().unwrap_or_else(RecurringTask::new),
            write_tracer_output: task_map.get("write_tracer_output").cloned().unwrap_or_else(RecurringTask::new),
            call_count_this_run: 0,
            tasks_last_performed: Instant::now(),
        }
    }
}




// ============================================================================
impl Tasks
{
    fn new() -> Self
    {
        Self{
            write_checkpoint: RecurringTask::new(),
            record_time_sample: RecurringTask::new(),
            write_tracer_output: RecurringTask::new(),
            call_count_this_run: 0,
            tasks_last_performed: Instant::now(),
        }
    }

    fn record_time_sample<C: Conserved>(&mut self,
        state: &State<C>,
        time_series: &mut Vec<TimeSeriesSample<C>>,
        model: &kind_config::Form)
    {
        self.record_time_sample.advance(model.get("tsi").into());

        let totals = state.solution
            .iter()
            .map(|s| (s.integrated_source_terms, s.orbital_elements_change))
            .fold((ItemizedChange::zeros(), ItemizedChange::zeros()), |a, b| (a.0.add(&b.0), a.1.add(&b.1)));

        let sample = TimeSeriesSample{
            time: state.time,
            integrated_source_terms: totals.0,
            orbital_elements_change: totals.1,
        };
        time_series.push(sample);
    }

    fn write_checkpoint<C: Conserved>(&mut self,
        state: &State<C>,
        time_series: &Vec<TimeSeriesSample<C>>,
        block_data: &Vec<BlockData<C>>,
        model: &kind_config::Form,
        app: &App) -> anyhow::Result<()>
    {
        let outdir = app.output_directory()?;
        let fname_chkpt       = outdir.child(&format!("chkpt.{:04}.h5", self.write_checkpoint.count));
        let fname_time_series = outdir.child("time_series.h5");

        self.write_checkpoint.advance(model.get("cpi").into());

        println!("write checkpoint {}", fname_chkpt);
        io::write_checkpoint(&fname_chkpt, &state, &block_data, &model.value_map(), &self)?;
        io::write_time_series(&fname_time_series, time_series)?;

        Ok(())
    }

    fn write_tracer_output<C: Conserved>(&mut self,
        state: &State<C>,
        model: &kind_config::Form,
        app: &App) -> anyhow::Result<()>
    {
        let outdir = app.output_directory()?;
        let fname  = outdir.child(&format!("tracers.{:04}.h5", self.write_tracer_output.count));

        self.write_tracer_output.advance(model.get("toi").into());

        println!("write tracers {}", fname);
        io::write_tracer_output(&fname, &state, &model)?;

        Ok(())
    }

    fn perform<C: Conserved>(
        &mut self,
        state: &State<C>,
        time_series: &mut Vec<TimeSeriesSample<C>>,
        block_data: &Vec<BlockData<C>>,
        mesh: &Mesh,
        model: &kind_config::Form,
        app: &App) -> anyhow::Result<()>
    {
        let elapsed     = self.tasks_last_performed.elapsed().as_secs_f64();
        let mzps        = (mesh.total_zones() as f64) * (app.fold as f64) * 1e-6 / elapsed;
        let mzps_per_cu = mzps / app.compute_units(block_data.len()) as f64 * i64::from(model.get("rk_order")) as f64;

        self.tasks_last_performed = Instant::now();

        if self.call_count_this_run > 0
        {
            println!("[{:05}] orbit={:.3} Mzps={:.2} (per cu-rk={:.2})", state.iteration, state.time / ORBITAL_PERIOD, mzps, mzps_per_cu);
        }

        if state.time / ORBITAL_PERIOD >= self.record_time_sample.next_time
        {
            self.record_time_sample(state, time_series, model);
        }

        if state.time / ORBITAL_PERIOD >= self.write_checkpoint.next_time
        {
            self.write_checkpoint(state, time_series, block_data, model, app)?;
        }

        if state.time / ORBITAL_PERIOD >= self.write_tracer_output.next_time
        {
            self.write_tracer_output(state, model, app)?;
        }

        self.call_count_this_run += 1;
        Ok(())
    }
}




// ============================================================================
trait InitialModel: Hydrodynamics
{
    fn primitive_at(&self, model: &kind_config::Form, xy: (f64, f64)) -> Self::Primitive;
}

impl disks::Torus {
    fn new<H: Hydrodynamics>(model: &kind_config::Form, hydro: &H) -> Self {
        Self{
            mach_number:      model.get("mach_number").into(),
            softening_length: model.get("softening_length").into(),
            mass:             model.get("disk_mass").into(),
            radius:           model.get("disk_radius").into(),
            width:            model.get("disk_width").into(),
            gamma:            hydro.gamma_law_index(),
        }
    }
}




// ============================================================================
impl InitialModel for Isothermal
{
    fn primitive_at(&self, model: &kind_config::Form, xy: (f64, f64)) -> Self::Primitive
    {
        let disk = disks::Torus::new(model, self);
        let (x, y) = xy;
        let r = (x * x + y * y).sqrt();
        let sd = disk.surface_density(r);
        let vp = disk.phi_velocity_squared(r).sqrt();
        let vx = vp * (-y / r);
        let vy = vp * ( x / r);
        assert!(! vp.is_nan());
        hydro_iso2d::Primitive(sd, vx, vy)
    }
}

impl InitialModel for Euler
{
    fn primitive_at(&self, model: &kind_config::Form, xy: (f64, f64)) -> Self::Primitive
    {
        let disk = disks::Torus::new(model, self);
        let (x, y) = xy;
        let r = (x * x + y * y).sqrt();
        let sd = disk.surface_density(r);
        let vp = disk.phi_velocity_squared(r).sqrt();
        let pg = disk.vertically_integrated_pressure(r);
        let vx = vp * (-y / r);
        let vy = vp * ( x / r);
        assert!(! vp.is_nan());
        return hydro_euler::euler_2d::Primitive(sd, vx, vy, pg);
    }
}




/**
 * This struct provides functions to construct the core simulation data
 * structures. It is parameterized around System: Hydrodynamics and a Model:
 * InitialModel.
 */
struct Driver<System: Hydrodynamics + InitialModel>
{
    system: System,
}

impl<System: Hydrodynamics + InitialModel> Driver<System> where System::Conserved: hdf5::H5Type
{
    fn new(system: System) -> Self
    {
        Self{system: system}
    }
    fn initial_solution(&self, block_index: BlockIndex, mesh: &Mesh, model: &kind_config::Form) -> BlockSolution<System::Conserved>
    {
        let u0 = mesh.cell_centers(block_index)
            .mapv(|x| self.system.primitive_at(model, x))
            .mapv(|p| self.system.to_conserved(p))
            .to_shared();

        BlockSolution{
            conserved: u0,
            integrated_source_terms: ItemizedChange::zeros(),
            orbital_elements_change: ItemizedChange::zeros(),
            tracers: Arc::new(self.initial_tracers(block_index, mesh, mesh.tracers_per_block)),
        }
    }
    fn initial_tracers(&self, block_index: BlockIndex, mesh: &Mesh, ntracers: usize) -> Vec<Tracer>
    {
        let x0 = mesh.block_start(block_index);
        let tracers_per_row = f64::sqrt(ntracers as f64).ceil();
        let tracer_spacing  = mesh.block_length() / tracers_per_row;
        let total_tracers   = (tracers_per_row * tracers_per_row) as usize;
        let get_id = |i| self.linear_index(block_index, mesh.num_blocks) * ntracers + i;

        let make_grid = |n|
        {
            let m = tracers_per_row as usize;
            let x = ((n % m) as f64 + 0.5) * tracer_spacing + x0.0;
            let y = ((n / m) as f64 + 0.5) * tracer_spacing + x0.1;
            ((x, y), n)
        };
        (0..total_tracers).map(make_grid)
                          .map(|(xy, n)| Tracer::new(xy, get_id(n)))
                          .collect()
    }
    fn initial_state(&self, mesh: &Mesh, model: &kind_config::Form) -> State<System::Conserved>
    {
        State{
            time: 0.0,
            iteration: Rational64::new(0, 1),
            solution: mesh.block_indexes().iter().map(|&i| self.initial_solution(i, mesh, model)).collect()
        }
    }
    fn initial_time_series(&self) -> Vec<TimeSeriesSample<System::Conserved>>
    {
        Vec::new()
    }
    fn block_data(&self, mesh: &Mesh, model: &kind_config::Form) -> Vec<BlockData<System::Conserved>>
    {
        mesh.block_indexes().iter().map(|&block_index| {
            BlockData{
                cell_centers:      mesh.cell_centers(block_index).to_shared(),
                face_centers_x:    mesh.face_centers_x(block_index).to_shared(),
                face_centers_y:    mesh.face_centers_y(block_index).to_shared(),
                initial_conserved: self.initial_solution(block_index, mesh, model).conserved,
                index: block_index,
            }
        }).collect()
    }
    fn linear_index(&self, block_index: BlockIndex, num_blocks: usize) -> usize
    {
        block_index.0 * num_blocks + block_index.1
    }
}




// ============================================================================
fn create_solver(model: &kind_config::Form, app: &App) -> Solver
{
    let one_body: bool = model.get("one_body").into();

    let a = if one_body {1e-9} else {1.0};
    let m = 1.0;
    let q:f64 = model.get("mass_ratio").into();
    let e:f64 = model.get("eccentricity").into();

    Solver{
        buffer_rate:      model.get("buffer_rate").into(),
        buffer_scale:     model.get("buffer_scale").into(),
        cfl:              model.get("cfl").into(),
        domain_radius:    model.get("domain_radius").into(),
        mach_number:      model.get("mach_number").into(),
        num_tracers:      model.get("num_tracers").into(),
        nu:               model.get("nu").into(),
        lambda:           model.get("lambda").into(),
        plm:              model.get("plm").into(),
        rk_order:         model.get("rk_order").into(),
        sink_radius:      model.get("sink_radius").into(),
        sink_rate:        model.get("sink_rate").into(),
        softening_length: model.get("softening_length").into(),
        force_flux_comm:  app.flux_comm,
        orbital_elements: kepler_two_body::OrbitalElements(a, m, q, e),
    }
}

fn create_mesh(model: &kind_config::Form) -> Mesh
{
    Mesh{
        num_blocks: i64::from(model.get("num_blocks")) as usize,
        block_size: i64::from(model.get("block_size")) as usize,
        domain_radius: model.get("domain_radius").into(),
        tracers_per_block: i64::from(model.get("num_tracers")) as usize,
    }
}




// ============================================================================
fn run<S, C>(driver: Driver<S>, app: App, model: kind_config::Form) -> anyhow::Result<()>
    where
    S: 'static + Hydrodynamics<Conserved=C> + InitialModel,
    C: Conserved
{
    use anyhow::anyhow;

    let solver     = create_solver(&model, &app);
    let mesh       = create_mesh(&model);
    let block_data = driver.block_data(&mesh, &model);
    let tfinal     = f64::from(model.get("tfinal"));
    let dt         = solver.min_time_step(&mesh);
    let mut state  = app.restart_file()?.map(io::read_state(&driver.system)).unwrap_or_else(|| Ok(driver.initial_state(&mesh, &model)))?;
    let mut tasks  = app.restart_file()?.map(io::read_tasks).unwrap_or_else(|| Ok(Tasks::new()))?;
    let mut time_series = app.output_rundir_child("time_series.h5")?.map(io::read_time_series).unwrap_or_else(|| Ok(driver.initial_time_series()))?;

    if disks::Torus::new(&model, &driver.system).failure_radius() < mesh.farthest_point() {
        return Err(anyhow!("disk model fails inside the domain.
            Use larger mach_number, larger disk_width, or smaller domain_radius."));
    }

    if state.time > tfinal * ORBITAL_PERIOD {
        return Err(anyhow!("that simulation appears to be finished already.
            Try increasing tfinal."));
    }

    if let Some(last_sample) = time_series.last() {
        if state.time < last_sample.time {
            if ! app.truncate {
                return Err(anyhow!("output directory would lose time series data.
            Run with --truncate to proceed anyway."));
            } else {
                time_series.retain(|s| s.time < state.time);
            }
        }
    }

    println!();
    println!("\t{}", env!("CARGO_PKG_DESCRIPTION"));
    println!("\t{}\n", VERSION_AND_BUILD);

    for key in &model.sorted_keys() {
        println!("\t{:.<25} {: <8} {}", key, model.get(key), model.about(key));
    }

    println!();
    println!("\trestart file            = {}",      app.restart_file()?.map(|f|f.to_string()).unwrap_or("none".to_string()));
    println!("\tcompute units           = {:.04}",  app.compute_units(block_data.len()));
    println!("\teffective grid spacing  = {:.04}a", solver.effective_resolution(&mesh));
    println!("\tsink radius / grid cell = {:.04}",  solver.sink_radius / solver.effective_resolution(&mesh));
    println!();

    tasks.perform(&state, &mut time_series, &block_data, &mesh, &model, &app)?;

    use tokio::runtime::Builder;

    let runtime = if app.tokio {
        Some(Builder::new_multi_thread().worker_threads(app.threads).build()?)
    } else {
        None
    };

    while state.time < tfinal * ORBITAL_PERIOD
    {
        if app.tokio {
            state = scheme::advance_tokio(state, driver.system, &block_data, &mesh, &solver, dt, app.fold, runtime.as_ref().unwrap());
        } else {
            scheme::advance_channels(&mut state, driver.system, &block_data, &mesh, &solver, dt, app.fold);
        }
        tasks.perform(&state, &mut time_series, &block_data, &mesh, &model, &app)?;
    }
    Ok(())
}<|MERGE_RESOLUTION|>--- conflicted
+++ resolved
@@ -15,12 +15,9 @@
 mod scheme;
 mod traits;
 mod physics;
-<<<<<<< HEAD
+mod disks;
 mod tracers;
-=======
-mod disks;
-
->>>>>>> 08a66724
+
 static ORBITAL_PERIOD: f64 = 2.0 * std::f64::consts::PI;
 static VERSION_AND_BUILD: &str = git_version::git_version!(
     prefix=concat!("v", env!("CARGO_PKG_VERSION"), " "));
