use godunov_core::runge_kutta;

use kepler_two_body::{
    OrbitalElements,
    OrbitalState,
};

use crate::mesh::{
    Mesh,
};

use crate::traits::{
    Arithmetic,
    Conserved,
    Hydrodynamics,
    ItemizeData,
    Primitive,
    Zeros,
};




// ============================================================================
#[derive(Copy, Clone)]
pub struct CellData<'a, P: Primitive>
{
    pub pc: &'a P,
    pub gx: &'a P,
    pub gy: &'a P,
}




// ============================================================================
#[derive(Copy, Clone)]
pub enum Direction {
    X,
    Y,
}




// ============================================================================
#[derive(Clone, Copy, hdf5::H5Type)]
#[repr(C)]
pub struct ItemizedChange<C: ItemizeData>
{
    pub sink1:   C,
    pub sink2:   C,
    pub grav1:   C,
    pub grav2:   C,
    pub buffer:  C,
    pub cooling: C,
}




// ============================================================================
#[derive(Clone)]
pub struct Solver
{
    pub buffer_rate: f64,
    pub buffer_scale: f64,
    pub cfl: f64,
    pub domain_radius: f64,
    pub mach_number: f64,
    pub num_tracers: i64,
    pub nu: f64,
    pub plm: f64,
    pub rk_order: i64,
    pub sink_radius: f64,
    pub sink_rate: f64,
    pub softening_length: f64,
    pub stress_dim: i64,
    pub force_flux_comm: bool,
<<<<<<< HEAD
    pub low_mem: bool,
    pub async_rebin: bool,
=======
>>>>>>> 7859b394
    pub orbital_elements: OrbitalElements,
}




// ============================================================================
pub struct SourceTerms
{
    pub fx1: f64,
    pub fy1: f64,
    pub fx2: f64,
    pub fy2: f64,
    pub sink_rate1: f64,
    pub sink_rate2: f64,
    pub buffer_rate: f64,
}




// ============================================================================
#[derive(Clone, Copy)]
pub struct Isothermal {
}




// ============================================================================
#[derive(Clone, Copy)]
pub struct Euler {
    gamma_law_index: f64,
}




// ============================================================================
impl<'a, P: Primitive> CellData<'_, P>
{
    pub fn new(pc: &'a P, gx: &'a P, gy: &'a P) -> CellData<'a, P>
    {
        CellData{
            pc: pc,
            gx: gx,
            gy: gy,
        }
    }

    pub fn stress_field(&self, kinematic_viscosity: f64, dx: f64, dy: f64, dimensionality: i64, row: Direction, col: Direction) -> f64
    {
        use Direction::{X, Y};

        let stress = if dimensionality == 2 {
            // This form of the stress tensor comes from Eqn. 7 in Farris+
            // (2014). Formally it corresponds a "true" dimensionality of 2.
            match (row, col)
            {
                (X, X) =>  self.gx.velocity_x() / dx - self.gy.velocity_y() / dy,
                (X, Y) =>  self.gx.velocity_y() / dx + self.gy.velocity_x() / dy,
                (Y, X) =>  self.gx.velocity_y() / dx + self.gy.velocity_x() / dy,
                (Y, Y) => -self.gx.velocity_x() / dx + self.gy.velocity_y() / dy,
            }
        } else if dimensionality == 3 {
            // This form of the stress tensor is the correct one for vertically
            // averaged hydrodynamics, when the bulk viscosity is equal to zero.
            match (row, col)
            {
                (X, X) => 4.0 / 3.0 * self.gx.velocity_x() / dx - 2.0 / 3.0 * self.gy.velocity_y() / dy,
                (X, Y) => 1.0 / 1.0 * self.gx.velocity_y() / dx + 1.0 / 1.0 * self.gy.velocity_x() / dy,
                (Y, X) => 1.0 / 1.0 * self.gx.velocity_y() / dx + 1.0 / 1.0 * self.gy.velocity_x() / dy,
                (Y, Y) =>-2.0 / 3.0 * self.gx.velocity_x() / dx + 4.0 / 3.0 * self.gy.velocity_y() / dy,
            }
        } else {
            panic!("The true dimension must be 2 or 3")
        };

        kinematic_viscosity * self.pc.mass_density() * stress
    }

    pub fn gradient_field(&self, axis: Direction) -> &P
    {
        use Direction::{X, Y};
        match axis
        {
            X => self.gx,
            Y => self.gy,
        }
    }
}




// ============================================================================
impl<C: ItemizeData> ItemizedChange<C>
{
    pub fn zeros() -> Self
    {
        Self{
            sink1:   C::zeros(),
            sink2:   C::zeros(),
            grav1:   C::zeros(),
            grav2:   C::zeros(),
            buffer:  C::zeros(),
            cooling: C::zeros(),
        }
    }

    pub fn total(&self) -> C
    {
        self.sink1 + self.sink2 + self.grav1 + self.grav2 + self.buffer + self.cooling
    }

    pub fn add_mut(&mut self, s0: &Self)
    {
        self.sink1   =  self.sink1   + s0.sink1;
        self.sink2   =  self.sink2   + s0.sink2;
        self.grav1   =  self.grav1   + s0.grav1;
        self.grav2   =  self.grav2   + s0.grav2;
        self.buffer  =  self.buffer  + s0.buffer;
        self.cooling =  self.cooling + s0.cooling;
    }

    pub fn mul_mut(&mut self, s: f64)
    {
        self.sink1   =  self.sink1   * s;
        self.sink2   =  self.sink2   * s;
        self.grav1   =  self.grav1   * s;
        self.grav2   =  self.grav2   * s;
        self.buffer  =  self.buffer  * s;
        self.cooling =  self.cooling * s;
    }

    pub fn add(&self, s0: &Self) -> Self
    {
        let mut result = self.clone();
        result.add_mut(s0);
        return result;
    }

    pub fn mul(&self, s: f64) -> Self
    {
        let mut result = self.clone();
        result.mul_mut(s);
        return result;
    }
}




// ============================================================================
impl<C: ItemizeData> ItemizedChange<C> where C: Conserved
{
    fn pert1(time: f64, delta: (f64, f64, f64), elements: OrbitalElements) -> OrbitalElements
    {
        let (dm, dpx, dpy) = delta;
        elements.perturb(time, -dm, 0.0, -dpx, 0.0, -dpy, 0.0).unwrap() - elements
    }
    fn pert2(time: f64, delta: (f64, f64, f64), elements: OrbitalElements) -> OrbitalElements
    {
        let (dm, dpx, dpy) = delta;
        elements.perturb(time, 0.0, -dm, 0.0, -dpx, 0.0, -dpy).unwrap() - elements
    }
    pub fn perturbation(&self, time: f64, elements: OrbitalElements) -> ItemizedChange<OrbitalElements>
    {
        ItemizedChange{
            sink1:    Self::pert1(time, self.sink1.mass_and_momentum(), elements),
            sink2:    Self::pert2(time, self.sink2.mass_and_momentum(), elements),
            grav1:    Self::pert1(time, self.grav1.mass_and_momentum(), elements),
            grav2:    Self::pert2(time, self.grav2.mass_and_momentum(), elements),
            buffer:   OrbitalElements::zeros(),
            cooling:  OrbitalElements::zeros(),
        }
    }
}




// ============================================================================
impl Solver
{
    pub fn runge_kutta(&self) -> runge_kutta::RungeKuttaOrder
    {
        use std::convert::TryFrom;
        runge_kutta::RungeKuttaOrder::try_from(self.rk_order).expect("illegal RK order")
    }

    pub fn need_flux_communication(&self) -> bool
    {
        self.using_tracers() || self.force_flux_comm
    }

    pub fn need_face_velocities(&self) -> bool
    {
        self.using_tracers()
    }

    pub fn using_tracers(&self) -> bool
    {
        self.num_tracers > 0
    }

    pub fn effective_resolution(&self, mesh: &Mesh) -> f64
    {
        f64::min(mesh.cell_spacing_x(), mesh.cell_spacing_y())
    }

    pub fn min_time_step(&self, mesh: &Mesh) -> f64
    {
        self.cfl * self.effective_resolution(mesh) / self.maximum_orbital_velocity()
    }

    pub fn sink_kernel(&self, dx: f64, dy: f64) -> f64
    {
        let r2 = dx * dx + dy * dy;
        let s2 = self.sink_radius * self.sink_radius;

        if r2 < s2 * 9.0 {
            self.sink_rate * f64::exp(-(r2 / s2).powi(3))
        } else {
            0.0
        }
    }

    pub fn sound_speed_squared(&self, xy: &(f64, f64), state: &OrbitalState) -> f64
    {
        -state.gravitational_potential(xy.0, xy.1, self.softening_length) / self.mach_number.powi(2)
    }

    pub fn maximum_orbital_velocity(&self) -> f64
    {
        1.0 / self.softening_length.sqrt()
    }

    pub fn source_terms(&self, two_body_state: &kepler_two_body::OrbitalState, x: f64, y: f64, surface_density: f64) -> SourceTerms
    {
        let p1 = two_body_state.0;
        let p2 = two_body_state.1;

        let [ax1, ay1] = p1.gravitational_acceleration(x, y, self.softening_length);
        let [ax2, ay2] = p2.gravitational_acceleration(x, y, self.softening_length);

        let fx1 = surface_density * ax1;
        let fy1 = surface_density * ay1;
        let fx2 = surface_density * ax2;
        let fy2 = surface_density * ay2;

        let x1 = p1.position_x();
        let y1 = p1.position_y();
        let x2 = p2.position_x();
        let y2 = p2.position_y();

        let sink_rate1 = self.sink_kernel(x - x1, y - y1);
        let sink_rate2 = self.sink_kernel(x - x2, y - y2);

        let r = (x * x + y * y).sqrt();
        let y = (r - self.domain_radius) / self.buffer_scale;
        let omega_outer = (two_body_state.total_mass() / self.domain_radius.powi(3)).sqrt();
        let buffer_rate = 0.5 * self.buffer_rate * (1.0 + f64::tanh(y)) * omega_outer;

        SourceTerms{
            fx1: fx1,
            fy1: fy1,
            fx2: fx2,
            fy2: fy2,
            sink_rate1: sink_rate1,
            sink_rate2: sink_rate2,
            buffer_rate: buffer_rate,
        }
    }
}




// ============================================================================
impl Isothermal
{
    pub fn new() -> Self
    {
        Self{}
    }
}




// ============================================================================
impl Hydrodynamics for Isothermal
{
    type Conserved = hydro_iso2d::Conserved;
    type Primitive = hydro_iso2d::Primitive;

    fn plm_gradient(&self, theta: f64, a: &Self::Primitive, b: &Self::Primitive, c: &Self::Primitive) -> Self::Primitive
    {
        godunov_core::piecewise_linear::plm_gradient3(theta, a, b, c)
    }

    fn to_primitive(&self, u: Self::Conserved) -> Self::Primitive
    {
        u.to_primitive()
    }

    fn to_conserved(&self, p: Self::Primitive) -> Self::Conserved
    {
        p.to_conserved()
    }

    fn source_terms(
        &self,
        solver: &Solver,
        conserved: Self::Conserved,
        background_conserved: Self::Conserved,
        x: f64,
        y: f64,
        dt: f64,
        two_body_state: &kepler_two_body::OrbitalState) -> ItemizedChange<Self::Conserved>
    {
        let st = solver.source_terms(two_body_state, x, y, conserved.density());
        
        ItemizedChange{
            grav1:   hydro_iso2d::Conserved(0.0, st.fx1, st.fy1) * dt,
            grav2:   hydro_iso2d::Conserved(0.0, st.fx2, st.fy2) * dt,
            sink1:   conserved * (-st.sink_rate1 * dt),
            sink2:   conserved * (-st.sink_rate2 * dt),
            buffer: (conserved - background_conserved) * (-dt * st.buffer_rate),
            cooling: Self::Conserved::zeros(),
        }
    }

    fn intercell_flux<'a>(
        &self,
        solver: &Solver,
        l: &CellData<'a, hydro_iso2d::Primitive>,
        r: &CellData<'a, hydro_iso2d::Primitive>,
        f: &(f64, f64),
        dx: f64,
        dy: f64,
        two_body_state: &kepler_two_body::OrbitalState,
        axis: Direction) -> hydro_iso2d::Conserved
    {
        let cs2 = solver.sound_speed_squared(f, &two_body_state);
        let pl  = *l.pc + *l.gradient_field(axis) * 0.5;
        let pr  = *r.pc - *r.gradient_field(axis) * 0.5;
        let nu  = solver.nu;
        let dim = solver.stress_dim;
        let tau_x = 0.5 * (l.stress_field(nu, dx, dy, dim, axis, Direction::X) + r.stress_field(nu, dx, dy, dim, axis, Direction::X));
        let tau_y = 0.5 * (l.stress_field(nu, dx, dy, dim, axis, Direction::Y) + r.stress_field(nu, dx, dy, dim, axis, Direction::Y));
        let iso2d_axis = match axis {
            Direction::X => hydro_iso2d::Direction::X,
            Direction::Y => hydro_iso2d::Direction::Y,
        };
        hydro_iso2d::riemann_hlle(pl, pr, iso2d_axis, cs2) + hydro_iso2d::Conserved(0.0, -tau_x, -tau_y)
    }

    fn intercell_flux_plus_state<'a>(
        &self,
        solver: &Solver,
        l: &CellData<'a, hydro_iso2d::Primitive>, 
        r: &CellData<'a, hydro_iso2d::Primitive>, 
        f: &(f64, f64), 
        two_body_state: &kepler_two_body::OrbitalState,
        axis: Direction) -> (hydro_iso2d::Conserved, hydro_iso2d::Conserved)
    {
        let cs2 = solver.sound_speed_squared(f, &two_body_state);
        let pl  = *l.pc + *l.gradient_field(axis) * 0.5;
        let pr  = *r.pc - *r.gradient_field(axis) * 0.5;
        let nu  = solver.nu;
        let dim = solver.stress_dim;
        let tau_x = 0.5 * (l.stress_field(nu, dim, axis, Direction::X) + r.stress_field(nu, dim, axis, Direction::X));
        let tau_y = 0.5 * (l.stress_field(nu, dim, axis, Direction::Y) + r.stress_field(nu, dim, axis, Direction::Y));
        let iso2d_axis = match axis {
            Direction::X => hydro_iso2d::Direction::X,
            Direction::Y => hydro_iso2d::Direction::Y,
        };
        let (uflux, ustate) = hydro_iso2d::riemann_hlle_plus_state(pl, pr, iso2d_axis, cs2);
        let vflux = hydro_iso2d::Conserved(0.0, -tau_x, -tau_y);
        (uflux + vflux, ustate)
    }
}




// ============================================================================
impl Euler
{
    pub fn new() -> Self
    {
        Self{gamma_law_index: 5.0 / 3.0}
    }
}




// ============================================================================
impl Hydrodynamics for Euler
{
    type Conserved = hydro_euler::euler_2d::Conserved;
    type Primitive = hydro_euler::euler_2d::Primitive;

    fn plm_gradient(&self, theta: f64, a: &Self::Primitive, b: &Self::Primitive, c: &Self::Primitive) -> Self::Primitive
    {
        godunov_core::piecewise_linear::plm_gradient4(theta, a, b, c)
    }

    fn to_primitive(&self, conserved: Self::Conserved) -> Self::Primitive
    {
        conserved.to_primitive(self.gamma_law_index)
    }

    fn to_conserved(&self, p: Self::Primitive) -> Self::Conserved
    {
        p.to_conserved(self.gamma_law_index)
    }

    fn source_terms(
        &self,
        solver: &Solver,
        conserved: Self::Conserved,
        background_conserved: Self::Conserved,
        x: f64,
        y: f64,
        dt: f64,
        two_body_state: &kepler_two_body::OrbitalState) -> ItemizedChange<Self::Conserved>
    {
        let st        = solver.source_terms(two_body_state, x, y, conserved.mass_density());
        let primitive = conserved.to_primitive(self.gamma_law_index);
        let vx        = primitive.velocity_1();
        let vy        = primitive.velocity_2();

        ItemizedChange{
            grav1:   hydro_euler::euler_2d::Conserved(0.0, st.fx1, st.fy1, st.fx1 * vx + st.fy1 * vy) * dt,
            grav2:   hydro_euler::euler_2d::Conserved(0.0, st.fx2, st.fy2, st.fx2 * vx + st.fy2 * vy) * dt,
            sink1:   conserved * (-st.sink_rate1 * dt),
            sink2:   conserved * (-st.sink_rate2 * dt),
            buffer: (conserved - background_conserved) * (-dt * st.buffer_rate),
            cooling: Self::Conserved::zeros(),
        }
    }

    fn intercell_flux<'a>(
        &self,
        solver: &Solver,
        l: &CellData<'a, Self::Primitive>,
        r: &CellData<'a, Self::Primitive>,
        _: &(f64, f64),
        dx: f64,
        dy: f64,
        _: &kepler_two_body::OrbitalState,
        axis: Direction) -> Self::Conserved
    {
        let pl = *l.pc + *l.gradient_field(axis) * 0.5;
        let pr = *r.pc - *r.gradient_field(axis) * 0.5;

        let nu    = solver.nu;
        let dim   = solver.stress_dim;
        let tau_x = 0.5 * (l.stress_field(nu, dx, dy, dim, axis, Direction::X) + r.stress_field(nu, dx, dy, dim, axis, Direction::X));
        let tau_y = 0.5 * (l.stress_field(nu, dx, dy, dim, axis, Direction::Y) + r.stress_field(nu, dx, dy, dim, axis, Direction::Y));
        let vx = 0.5 * (l.pc.velocity_x() + l.pc.velocity_x());
        let vy = 0.5 * (l.pc.velocity_y() + l.pc.velocity_y());
        let viscous_flux = hydro_euler::euler_2d::Conserved(0.0, -tau_x, -tau_y, -(tau_x * vx + tau_y * vy));

        let euler_axis = match axis {
            Direction::X => hydro_euler::geometry::Direction::X,
            Direction::Y => hydro_euler::geometry::Direction::Y,
        };
        hydro_euler::euler_2d::riemann_hlle(pl, pr, euler_axis, self.gamma_law_index) + viscous_flux
    }

    fn intercell_flux_plus_state<'a>(
        &self,
        _solver: &Solver,
        _l: &CellData<'a, Self::Primitive>, 
        _r: &CellData<'a, Self::Primitive>, 
        _f: &(f64, f64), 
        _two_body_state: &kepler_two_body::OrbitalState,
        _axis: Direction) -> (Self::Conserved, Self::Conserved)
    {
        todo!("write riemann_hlle_plus_state in hydro_euler::euler_2d and call here");
    }
}




// ============================================================================
impl Arithmetic for hydro_iso2d::Conserved {}
impl Arithmetic for hydro_euler::euler_2d::Conserved {}
impl Arithmetic for kepler_two_body::OrbitalElements {}




// ============================================================================
impl ItemizeData for hydro_iso2d::Conserved {}
impl ItemizeData for hydro_euler::euler_2d::Conserved {}
impl ItemizeData for kepler_two_body::OrbitalElements {}




// ============================================================================
impl Zeros for hydro_iso2d::Conserved
{
    fn zeros() -> Self
    {
        Self(0.0, 0.0, 0.0)
    }
}

impl Zeros for hydro_euler::euler_2d::Conserved
{
    fn zeros() -> Self
    {
        Self(0.0, 0.0, 0.0, 0.0)
    }
}

impl Zeros for kepler_two_body::OrbitalElements {
    fn zeros() -> Self
    {
        Self(0.0, 0.0, 0.0, 0.0)
    }
}




// ============================================================================
impl Conserved for hydro_iso2d::Conserved {
    fn mass_and_momentum(&self) -> (f64, f64, f64) {
        (self.0, self.1, self.2)
    }
}

impl Conserved for hydro_euler::euler_2d::Conserved {
    fn mass_and_momentum(&self) -> (f64, f64, f64) {
        (self.0, self.1, self.2)
    }
}




// ============================================================================
impl Primitive for hydro_iso2d::Primitive
{
    fn velocity_x(self) -> f64   { self.velocity_x() }
    fn velocity_y(self) -> f64   { self.velocity_y() }
    fn mass_density(self) -> f64 { self.density() }
}

impl Primitive for hydro_euler::euler_2d::Primitive
{
    fn velocity_x(self) -> f64 { self.velocity(hydro_euler::geometry::Direction::X) }
    fn velocity_y(self) -> f64 { self.velocity(hydro_euler::geometry::Direction::Y) }
    fn mass_density(self) -> f64 { self.mass_density() }
}<|MERGE_RESOLUTION|>--- conflicted
+++ resolved
@@ -77,11 +77,6 @@
     pub softening_length: f64,
     pub stress_dim: i64,
     pub force_flux_comm: bool,
-<<<<<<< HEAD
-    pub low_mem: bool,
-    pub async_rebin: bool,
-=======
->>>>>>> 7859b394
     pub orbital_elements: OrbitalElements,
 }
 
@@ -447,6 +442,8 @@
         l: &CellData<'a, hydro_iso2d::Primitive>, 
         r: &CellData<'a, hydro_iso2d::Primitive>, 
         f: &(f64, f64), 
+        dx: f64,
+        dy: f64,
         two_body_state: &kepler_two_body::OrbitalState,
         axis: Direction) -> (hydro_iso2d::Conserved, hydro_iso2d::Conserved)
     {
@@ -455,8 +452,8 @@
         let pr  = *r.pc - *r.gradient_field(axis) * 0.5;
         let nu  = solver.nu;
         let dim = solver.stress_dim;
-        let tau_x = 0.5 * (l.stress_field(nu, dim, axis, Direction::X) + r.stress_field(nu, dim, axis, Direction::X));
-        let tau_y = 0.5 * (l.stress_field(nu, dim, axis, Direction::Y) + r.stress_field(nu, dim, axis, Direction::Y));
+        let tau_x = 0.5 * (l.stress_field(nu, dx, dy, dim, axis, Direction::X) + r.stress_field(nu, dx, dy, dim, axis, Direction::X));
+        let tau_y = 0.5 * (l.stress_field(nu, dx, dy, dim, axis, Direction::Y) + r.stress_field(nu, dx, dy, dim, axis, Direction::Y));
         let iso2d_axis = match axis {
             Direction::X => hydro_iso2d::Direction::X,
             Direction::Y => hydro_iso2d::Direction::Y,
@@ -562,7 +559,9 @@
         _solver: &Solver,
         _l: &CellData<'a, Self::Primitive>, 
         _r: &CellData<'a, Self::Primitive>, 
-        _f: &(f64, f64), 
+        _f: &(f64, f64),
+        _dx: f64,
+        _dy: f64, 
         _two_body_state: &kepler_two_body::OrbitalState,
         _axis: Direction) -> (Self::Conserved, Self::Conserved)
     {
