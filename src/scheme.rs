--- conflicted
+++ resolved
@@ -255,21 +255,16 @@
         let fv = async move {
             let pn = join_3by3(mesh.neighbor_block_indexes(block_index).map_3by3(|i| &pc_map[i])).await;
             let pe = ndarray_ops::extend_from_neighbor_arrays_2d(&pn, 2, 2, 2, 2);
-<<<<<<< HEAD
 
             if solver.using_tracers() {
-                let (fx, fy, vx, vy) = scheme.compute_block_fluxes(&pe, &block, &solver, time);
+                let (fx, fy, vx, vy) = scheme.compute_block_fluxes(&pe, &block, &solver, &mesh, time);
                 let vstar_x = vx.unwrap().to_shared();
                 let vstar_y = vy.unwrap().to_shared();
                 (fx.to_shared(), fy.to_shared(), Some(vstar_x), Some(vstar_y))
             } else {
-                let (fx, fy, _, _) = scheme.compute_block_fluxes(&pe, &block, &solver, time);
+                let (fx, fy, _, _) = scheme.compute_block_fluxes(&pe, &block, &solver, &mesh, time);
                 (fx.to_shared(), fy.to_shared(), None, None)
             }
-=======
-            let (fx, fy) = scheme.compute_block_fluxes(&pe, &block, &solver, &mesh, time);
-            (fx.to_shared(), fy.to_shared())
->>>>>>> 7859b394
         };
         let fv = runtime.spawn(fv);
         let fv = async {
@@ -389,6 +384,8 @@
     fn block_riemann_solutions(&self,
         cell_data: &Array<CellData<H::Primitive>, Ix2>,
         faces:     &ArcArray<(f64, f64), Ix2>,
+        dx:        f64,
+        dy:        f64,
         solver:    &Solver,
         dir:       Direction,
         time:      f64) -> (Array<H::Conserved, Ix2>, Option<Array<f64, Ix2>>)
@@ -413,7 +410,7 @@
         if solver.need_face_velocities() {
             let riemann_solver = |l, r, f|
             {
-                let (flux, u) = self.hydro.intercell_flux_plus_state(&solver, l, r, f, &two_body_state, dir);
+                let (flux, u) = self.hydro.intercell_flux_plus_state(&solver, l, r, f, dx, dy, &two_body_state, dir);
                 let vstar = match dir {
                     X => self.hydro.to_primitive(u).velocity_x(),
                     Y => self.hydro.to_primitive(u).velocity_y(),
@@ -424,7 +421,7 @@
             (fv.map(|&(f, _)| f), Some(fv.map(|&(_, v)| v)))
 
         } else {
-            let riemann_solver = |l, r, f| self.hydro.intercell_flux(&solver, l, r, f, &two_body_state, dir);
+            let riemann_solver = |l, r, f| self.hydro.intercell_flux(&solver, l, r, f, dx, dy, &two_body_state, dir);
             (face_data.apply_collect(riemann_solver), None)
         }
     }
@@ -434,12 +431,8 @@
         pe:     &Array<H::Primitive, Ix2>,
         block:  &BlockData<H::Conserved>,
         solver: &Solver,
-<<<<<<< HEAD
+        mesh:     &Mesh,
         time:   f64) -> (Array<H::Conserved, Ix2>, Array<H::Conserved, Ix2>, Option<Array<f64, Ix2>>, Option<Array<f64, Ix2>>)
-=======
-        mesh:     &Mesh,
-        time:   f64) -> (Array<H::Conserved, Ix2>, Array<H::Conserved, Ix2>)
->>>>>>> 7859b394
     {
         use ndarray::{s, azip};
         use ndarray_ops::map_stencil3;
@@ -459,27 +452,11 @@
             gy.slice(s![1..-1, ..  ])]
         .apply_collect(CellData::new);
 
-<<<<<<< HEAD
-        let (fx, vx) = self.block_riemann_solutions(&cell_data, xf, solver, Direction::X, time);
-        let (fy, vy) = self.block_riemann_solutions(&cell_data, yf, solver, Direction::Y, time);
+        let (fx, vx) = self.block_riemann_solutions(&cell_data, xf, dx, dy, solver, Direction::X, time);
+        let (fy, vy) = self.block_riemann_solutions(&cell_data, yf, dx, dy, solver, Direction::Y, time);
 
         (fx, fy, vx, vy)
     }
-=======
-        // ============================================================================
-        let fx = azip![
-            cell_data.slice(s![..-1,1..-1]),
-            cell_data.slice(s![ 1..,1..-1]),
-            xf]
-        .apply_collect(|l, r, f| self.hydro.intercell_flux(&solver, l, r, f, dx, dy, &two_body_state, Direction::X));
-
-        // ============================================================================
-        let fy = azip![
-            cell_data.slice(s![1..-1,..-1]),
-            cell_data.slice(s![1..-1, 1..]),
-            yf]
-        .apply_collect(|l, r, f| self.hydro.intercell_flux(&solver, l, r, f, dx, dy, &two_body_state, Direction::Y));
->>>>>>> 7859b394
 
     fn compute_block_tracer_update(
         &self,
@@ -518,67 +495,6 @@
             let m = if solver.need_flux_communication() {
                 (i.0 + 1, i.1 + 1)
             } else {
-<<<<<<< HEAD
-                azip![
-                    fx.slice(s![..-1,..]),
-                    fx.slice(s![ 1..,..]),
-                    fy.slice(s![..,..-1]),
-                    fy.slice(s![.., 1..])]
-            }.apply_collect(|&a, &b, &c, &d| ((b - a) / dx + (d - c) / dy) * -dt);
-
-            let new_tracers = if solver.using_tracers() {
-                Arc::new(self.compute_block_tracer_update(&solution.tracers, vx.unwrap(), vy.unwrap(), block.index, &mesh, dt))
-            }
-            else {
-                solution.tracers
-            };
-
-            BlockSolution{
-                conserved: solution.conserved + du + sources,
-                integrated_source_terms: solution.integrated_source_terms.add(&ds),
-                orbital_elements_change: solution.orbital_elements_change.add(&de),
-                tracers: new_tracers,
-            }
-        } else {
-
-            let mut ds = ItemizedChange::zeros();
-
-            let u1 = ArcArray::from_shape_fn(solution.conserved.dim(), |i| {
-                let m = if solver.need_flux_communication() {
-                    (i.0 + 1, i.1 + 1)
-                } else {
-                    i
-                };
-                let du = ((fx[(m.0 + 1, m.1)] - fx[m]) / dx +
-                          (fy[(m.0, m.1 + 1)] - fy[m]) / dy) * -dt;
-                let uc = solution.conserved[i];
-                let u0 = block.initial_conserved[i];
-                let (x, y)  = block.cell_centers[i];
-                let sources = self.hydro.source_terms(&solver, uc, u0, x, y, dt, &two_body_state);
-
-                ds.add_mut(&sources);
-                uc + du + sources.total()
-            });
-
-            let ds = ds.mul(dx * dy);
-            let de = ds.perturbation(time, solver.orbital_elements);
-
-            let new_tracers = if solver.using_tracers()  {
-                Arc::new(self.compute_block_tracer_update(&solution.tracers, vx.unwrap(), vy.unwrap(), block.index, &mesh, dt))
-            }
-            else {
-                solution.tracers
-            };
-
-            BlockSolution{
-                conserved: u1,
-                integrated_source_terms: solution.integrated_source_terms.add(&ds),
-                orbital_elements_change: solution.orbital_elements_change.add(&de),
-                tracers: new_tracers,
-            }
-        };
-        return s1;
-=======
                 i
             };
             let du = ((fx[(m.0 + 1, m.1)] - fx[m]) / dx +
@@ -595,12 +511,19 @@
         let ds = ds.mul(dx * dy);
         let de = ds.perturbation(time, solver.orbital_elements);
 
+        let new_tracers = if solver.using_tracers()  {
+            Arc::new(self.compute_block_tracer_update(&solution.tracers, vx.unwrap(), vy.unwrap(), block.index, &mesh, dt))
+        }
+        else {
+            solution.tracers
+        };
+
         BlockSolution{
             conserved: u1,
             integrated_source_terms: solution.integrated_source_terms.add(&ds),
             orbital_elements_change: solution.orbital_elements_change.add(&de),
-        }
->>>>>>> 7859b394
+            tracers: new_tracers,
+        }
     }
 }
 
@@ -640,8 +563,7 @@
     let solution = state.solution;
 
     let pe = ndarray_ops::extend_from_neighbor_arrays_2d(&receiver.recv().unwrap(), 2, 2, 2, 2);
-<<<<<<< HEAD
-    let (fx, fy, _, _) = scheme.compute_block_fluxes(&pe, block_data, solver, state.time);
+    let (fx, fy, _, _) = scheme.compute_block_fluxes(&pe, block_data, solver, mesh, state.time);
     let s1 = scheme.compute_block_updated_solution(
         solution,
         fx.to_shared(),
@@ -653,10 +575,6 @@
         mesh,
         state.time,
         dt);
-=======
-    let (fx, fy) = scheme.compute_block_fluxes(&pe, block_data, solver, mesh, state.time);
-    let s1 = scheme.compute_block_updated_solution(solution, fx.to_shared(), fy.to_shared(), block_data, solver, mesh, state.time, dt);
->>>>>>> 7859b394
 
     BlockState::<H::Conserved>{
         time: state.time + dt,
